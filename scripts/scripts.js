import {
  sampleRUM,
  buildBlock,
  loadHeader,
  loadFooter,
  decorateButtons,
  decorateIcons,
  decorateSections,
  decorateBlocks,
  decorateTemplateAndTheme,
  getMetadata,
  toClassName,
  waitForLCP,
  loadBlocks,
  loadCSS,
} from './lib-franklin.js';

const LCP_BLOCKS = []; // add your LCP blocks to the list

<<<<<<< HEAD
/**
 * Gets all the metadata elements that are in the given scope.
 * @param {String} scope The scope/prefix for the metadata
 * @returns an array of HTMLElement nodes that match the given scope
 */
export function getAllMetadata(scope) {
  return [...document.head.querySelectorAll(`meta[property^="${scope}:"],meta[name^="${scope}-"]`)]
    .reduce((res, meta) => {
      const id = toClassName(meta.name
        ? meta.name.substring(scope.length + 1)
        : meta.getAttribute('property').split(':')[1]);
      res[id] = meta.getAttribute('content');
      return res;
    }, {});
}

const plugins = {
  preview: {
    condition: () => window.location.hostname.endsWith('hlx.page') || window.location.hostname === ('localhost'),
    loadLazy: async () => {
      const preview = await import('../tools/preview/preview.js');
      preview.default();
    },
  },
  experienceDecisioning: {
    condition: () => getMetadata('experiment') || Object.keys(getAllMetadata('campaign')).length,
    loadEager: async () => {
      // eslint-disable-next-line import/no-cycle
      const { loadEager: runEager } = await import('./experience-decisioning/index.js');
      await runEager();
    },
    loadLazy: async () => {
      if (window.location.hostname.endsWith('hlx.page') || window.location.hostname === ('localhost')) {
        // eslint-disable-next-line import/extensions
        const { loadLazy: runLazy } = await import('./experience-decisioning/index.js');
        await runLazy();
      }
    },
=======
// Franklin plugins
window.hlx.plugins = [];
// Preview overlay
window.hlx.plugins.push({
  condition: () => window.location.hostname.endsWith('hlx.page')
    || window.location.hostname === 'localhost',
  loadLazy: async () => {
    const preview = await import('../tools/preview/preview.js');
    preview.default();
  },
});
// Experience decisioning
window.hlx.plugins.push({
  condition: () => getMetadata('experiment') || getMetadata('instant-experiment'),
  loadEager: async () => {
    // eslint-disable-next-line import/no-cycle
    const { loadEager: runEager } = await import('./experience-decisioning/index.js');
    await runEager();
  },
  loadLazy: async () => {
    if (window.location.hostname.endsWith('hlx.page') || window.location.hostname === ('localhost')) {
      // eslint-disable-next-line import/extensions
      const { loadLazy: runLazy } = await import('./experience-decisioning/index.js');
      await runLazy();
    }
>>>>>>> 53eaa8b3
  },
});

async function runPlugin(phase) {
  return window.hlx.plugins
    .reduce((promise, plugin) => (
      plugin[phase] && (!plugin.condition || plugin.condition())
        ? promise.then(() => plugin[phase]())
        : promise
    ), Promise.resolve());
}

/**
 * Builds hero block and prepends to main in a new section.
 * @param {Element} main The container element
 */
function buildHeroBlock(main) {
  const h1 = main.querySelector('h1');
  const picture = main.querySelector('picture');
  // eslint-disable-next-line no-bitwise
  if (h1 && picture && (h1.compareDocumentPosition(picture) & Node.DOCUMENT_POSITION_PRECEDING)) {
    const section = document.createElement('div');
    section.append(buildBlock('hero', { elems: [picture, h1] }));
    main.prepend(section);
  }
}

/**
 * load fonts.css and set a session storage flag
 */
async function loadFonts() {
  await loadCSS(`${window.hlx.codeBasePath}/styles/fonts.css`);
  try {
    if (!window.location.hostname.includes('localhost')) sessionStorage.setItem('fonts-loaded', 'true');
  } catch (e) {
    // do nothing
  }
}

/**
 * Builds all synthetic blocks in a container element.
 * @param {Element} main The container element
 */
function buildAutoBlocks(main) {
  try {
    buildHeroBlock(main);
  } catch (error) {
    // eslint-disable-next-line no-console
    console.error('Auto Blocking failed', error);
  }
}

/**
 * Decorates the main element.
 * @param {Element} main The main element
 */
// eslint-disable-next-line import/prefer-default-export
export function decorateMain(main) {
  // hopefully forward compatible button decoration
  decorateButtons(main);
  decorateIcons(main);
  buildAutoBlocks(main);
  decorateSections(main);
  decorateBlocks(main);
}

/**
 * Loads everything needed to get to LCP.
 * @param {Element} doc The container element
 */
async function loadEager(doc) {
  document.documentElement.lang = 'en';
  decorateTemplateAndTheme();
  await runPlugin('loadEager');
  const main = doc.querySelector('main');
  if (main) {
    decorateMain(main);
    document.body.classList.add('appear');
    await waitForLCP(LCP_BLOCKS);
  }

  try {
    /* if desktop (proxy for fast connection) or fonts already loaded, load fonts.css */
    if (window.innerWidth >= 900 || sessionStorage.getItem('fonts-loaded')) {
      loadFonts();
    }
  } catch (e) {
    // do nothing
  }
}

/**
 * Loads everything that doesn't need to be delayed.
 * @param {Element} doc The container element
 */
async function loadLazy(doc) {
  const main = doc.querySelector('main');
  await loadBlocks(main);

  const { hash } = window.location;
  const element = hash ? doc.getElementById(hash.substring(1)) : false;
  if (hash && element) element.scrollIntoView();

  loadHeader(doc.querySelector('header'));
  loadFooter(doc.querySelector('footer'));

  loadCSS(`${window.hlx.codeBasePath}/styles/lazy-styles.css`);
  loadFonts();

  sampleRUM('lazy');
  sampleRUM.observe(main.querySelectorAll('div[data-block-name]'));
  sampleRUM.observe(main.querySelectorAll('picture > img'));

  await runPlugin('loadLazy');
}

/**
 * Loads everything that happens a lot later,
 * without impacting the user experience.
 */
function loadDelayed() {
  // eslint-disable-next-line import/no-cycle
  window.setTimeout(() => import('./delayed.js'), 3000);
  // load anything that can be postponed to the latest here
}

async function loadPage() {
  await loadEager(document);
  await loadLazy(document);
  loadDelayed();
}

loadPage();<|MERGE_RESOLUTION|>--- conflicted
+++ resolved
@@ -17,7 +17,6 @@
 
 const LCP_BLOCKS = []; // add your LCP blocks to the list
 
-<<<<<<< HEAD
 /**
  * Gets all the metadata elements that are in the given scope.
  * @param {String} scope The scope/prefix for the metadata
@@ -34,29 +33,6 @@
     }, {});
 }
 
-const plugins = {
-  preview: {
-    condition: () => window.location.hostname.endsWith('hlx.page') || window.location.hostname === ('localhost'),
-    loadLazy: async () => {
-      const preview = await import('../tools/preview/preview.js');
-      preview.default();
-    },
-  },
-  experienceDecisioning: {
-    condition: () => getMetadata('experiment') || Object.keys(getAllMetadata('campaign')).length,
-    loadEager: async () => {
-      // eslint-disable-next-line import/no-cycle
-      const { loadEager: runEager } = await import('./experience-decisioning/index.js');
-      await runEager();
-    },
-    loadLazy: async () => {
-      if (window.location.hostname.endsWith('hlx.page') || window.location.hostname === ('localhost')) {
-        // eslint-disable-next-line import/extensions
-        const { loadLazy: runLazy } = await import('./experience-decisioning/index.js');
-        await runLazy();
-      }
-    },
-=======
 // Franklin plugins
 window.hlx.plugins = [];
 // Preview overlay
@@ -70,7 +46,8 @@
 });
 // Experience decisioning
 window.hlx.plugins.push({
-  condition: () => getMetadata('experiment') || getMetadata('instant-experiment'),
+  condition: () => getMetadata('experiment')
+    || Object.keys(getAllMetadata('campaign')).length,
   loadEager: async () => {
     // eslint-disable-next-line import/no-cycle
     const { loadEager: runEager } = await import('./experience-decisioning/index.js');
@@ -82,7 +59,6 @@
       const { loadLazy: runLazy } = await import('./experience-decisioning/index.js');
       await runLazy();
     }
->>>>>>> 53eaa8b3
   },
 });
 
