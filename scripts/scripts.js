--- conflicted
+++ resolved
@@ -17,8 +17,7 @@
 
 const LCP_BLOCKS = []; // add your LCP blocks to the list
 
-<<<<<<< HEAD
-const audiences = {
+const AUDIENCES = { // add your custom audiences to the list
   mobile: () => window.innerWidth < 600,
   desktop: () => window.innerWidth >= 600,
 };
@@ -39,31 +38,6 @@
     }, {});
 }
 
-const plugins = {
-  preview: {
-    condition: () => window.location.hostname.endsWith('hlx.page')
-      || window.location.hostname === 'localhost',
-    loadLazy: async () => {
-      const preview = await import('../tools/preview/preview.js');
-      preview.default();
-    },
-  },
-  experienceDecisioning: {
-    condition: () => getMetadata('experiment')
-      || Object.keys(getAllMetadata('audience')).length,
-    loadEager: async () => {
-      // eslint-disable-next-line import/no-cycle
-      const { loadEager: runEager } = await import('./experience-decisioning/index.js');
-      await runEager({ audiences });
-    },
-    loadLazy: async () => {
-      if (window.location.hostname.endsWith('hlx.page') || window.location.hostname === ('localhost')) {
-        // eslint-disable-next-line import/extensions
-        const { loadLazy: runLazy } = await import('./experience-decisioning/index.js');
-        await runLazy({ audiences });
-      }
-    },
-=======
 // Franklin plugins
 window.hlx.plugins = [];
 // Preview overlay
@@ -77,19 +51,19 @@
 });
 // Experience decisioning
 window.hlx.plugins.push({
-  condition: () => getMetadata('experiment') || getMetadata('instant-experiment'),
+  condition: () => getMetadata('experiment')
+    || Object.keys(getAllMetadata('audience')).length,
   loadEager: async () => {
     // eslint-disable-next-line import/no-cycle
     const { loadEager: runEager } = await import('./experience-decisioning/index.js');
-    await runEager();
+    await runEager({ audiences: AUDIENCES });
   },
   loadLazy: async () => {
     if (window.location.hostname.endsWith('hlx.page') || window.location.hostname === ('localhost')) {
       // eslint-disable-next-line import/extensions
       const { loadLazy: runLazy } = await import('./experience-decisioning/index.js');
-      await runLazy();
+      await runLazy({ audiences: AUDIENCES });
     }
->>>>>>> 53eaa8b3
   },
 });
 
