<<<<<<< HEAD
import {
  getMetadata,
  toClassName,
} from '../lib-franklin.js';

import {
  createPopupButton,
  getOverlay,
} from '../../tools/preview/preview.js';
// eslint-disable-next-line import/no-cycle
import { getAllMetadata } from '../scripts.js';
=======
>>>>>>> bfda1227
/*
 * Copyright 2022 Adobe. All rights reserved.
 * This file is licensed to you under the Apache License, Version 2.0 (the "License");
 * you may not use this file except in compliance with the License. You may obtain a copy
 * of the License at http://www.apache.org/licenses/LICENSE-2.0
 *
 * Unless required by applicable law or agreed to in writing, software distributed under
 * the License is distributed on an "AS IS" BASIS, WITHOUT WARRANTIES OR REPRESENTATIONS
 * OF ANY KIND, either express or implied. See the License for the specific language
 * governing permissions and limitations under the License.
 */

import {
  getMetadata,
  toClassName,
} from '../lib-franklin.js';

import {
  createPopupButton,
  getOverlay,
} from '../../tools/preview/preview.js';

const percentformat = new Intl.NumberFormat('en-US', { style: 'percent', maximumSignificantDigits: 2 });
const countformat = new Intl.NumberFormat('en-US', { maximumSignificantDigits: 2 });
const significanceformat = {
  format: (value) => {
    if (value < 0.005) {
      return 'highly significant';
    }
    if (value < 0.05) {
      return 'significant';
    }
    if (value < 0.1) {
      return 'marginally significant';
    }
    return 'not significant';
  },
};
const bigcountformat = {
  format: (value) => {
    if (value > 1000000) {
      return `${countformat.format(value / 1000000)}M`;
    }
    if (value > 1000) {
      return `${countformat.format(value / 1000)}K`;
    }
    return countformat.format(value);
  },
};

function createVariant(experiment, variantName, config, options) {
  const selectedVariant = config?.selectedVariant || config?.variantNames[0];
  const variant = config.variants[variantName];
  const split = variant.percentageSplit;
  const percentage = percentformat.format(split);

  const experimentURL = new URL(window.location.href);
  // this will retain other query params such as ?rum=on
  experimentURL.searchParams.set(options.experimentsQueryParameter, `${experiment}/${variantName}`);

  return {
    label: `<code>${variantName}</code>`,
    description: `
      <p>${variant.label}</p>
      <p class="percentage">(${percentage} split)</p>
      <p class="performance"></p>`,
    actions: [{ label: 'Simulate', href: experimentURL.href }],
    isSelected: selectedVariant === variantName,
  };
}

async function fetchRumData(experiment, options) {
  // the query is a bit slow, so I'm only fetching the results when the popup is opened
  const resultsURL = new URL('https://helix-pages.anywhere.run/helix-services/run-query@v2/rum-experiments');
  resultsURL.searchParams.set(options.experimentsQueryParameter, experiment);
  if (window.hlx.sidekickConfig && window.hlx.sidekickConfig.host) {
    // restrict results to the production host, this also reduces query cost
    resultsURL.searchParams.set('domain', window.hlx.sidekickConfig.host);
  }

  const response = await fetch(resultsURL.href);
  if (!response.ok) {
    return null;
  }

  const { results } = await response.json();
  if (!results.length) {
    return null;
  }

  const numberify = (obj) => Object.entries(obj).reduce((o, [k, v]) => {
    o[k] = Number.parseFloat(v);
    o[k] = Number.isNaN(o[k]) ? v : o[k];
    return o;
  }, {});

  const variantsAsNums = results.map(numberify);
  const totals = Object.entries(
    variantsAsNums.reduce((o, v) => {
      Object.entries(v).forEach(([k, val]) => {
        if (typeof val === 'number' && Number.isInteger(val) && k.startsWith('variant_')) {
          o[k] = (o[k] || 0) + val;
        } else if (typeof val === 'number' && Number.isInteger(val) && k.startsWith('control_')) {
          o[k] = val;
        }
      });
      return o;
    }, {}),
  ).reduce((o, [k, v]) => {
    o[k] = v;
    const vkey = k.replace(/^(variant|control)_/, 'variant_');
    const ckey = k.replace(/^(variant|control)_/, 'control_');
    const tkey = k.replace(/^(variant|control)_/, 'total_');
    if (o[ckey] && o[vkey]) {
      o[tkey] = o[ckey] + o[vkey];
    }
    return o;
  }, {});
  const richVariants = variantsAsNums
    .map((v) => ({
      ...v,
      allocation_rate: v.variant_experimentations / totals.total_experimentations,
    }))
    .reduce((o, v) => {
      const variantName = v.variant;
      o[variantName] = v;
      return o;
    }, {
      control: {
        variant: 'control',
        ...Object.entries(variantsAsNums[0]).reduce((k, v) => {
          const [key, val] = v;
          if (key.startsWith('control_')) {
            k[key.replace(/^control_/, 'variant_')] = val;
          }
          return k;
        }, {}),
      },
    });
  const winner = variantsAsNums.reduce((w, v) => {
    if (v.variant_conversion_rate > w.conversion_rate && v.p_value < 0.05) {
      w.conversion_rate = v.variant_conversion_rate;
      w.p_value = v.p_value;
      w.variant = v.variant;
    }
    return w;
  }, { variant: 'control', p_value: 1, conversion_rate: 0 });

  return {
    richVariants,
    totals,
    variantsAsNums,
    winner,
  };
}

function populatePerformanceMetrics(div, config, {
  richVariants, totals, variantsAsNums, winner,
}) {
  // add summary
  const summary = div.querySelector('.hlx-info');
  summary.innerHTML = `Showing results for ${bigcountformat.format(totals.total_experimentations)} visits and ${bigcountformat.format(totals.total_conversions)} conversions: `;
  if (totals.total_conversion_events < 500 && winner.p_value > 0.05) {
    summary.innerHTML += ` not yet enough data to determine a winner. Keep going until you get ${bigcountformat.format((500 * totals.total_experimentations) / totals.total_conversion_events)} visits.`;
  } else if (winner.p_value > 0.05) {
    summary.innerHTML += ' no significant difference between variants. In doubt, stick with <code>control</code>.';
  } else if (winner.variant === 'control') {
    summary.innerHTML += ' Stick with <code>control</code>. No variant is better than the control.';
  } else {
    summary.innerHTML += ` <code>${winner.variant}</code> is the winner.`;
  }

  // add traffic allocation to control and each variant
  config.variantNames.forEach((variantName, index) => {
    const variantDiv = document.querySelectorAll('.hlx-popup-item')[index];
    const percentage = variantDiv.querySelector('.percentage');
    percentage.innerHTML = `
      <span title="${countformat.format(richVariants[variantName].variant_conversion_events)} real events">${bigcountformat.format(richVariants[variantName].variant_conversions)} clicks</span> /
      <span title="${countformat.format(richVariants[variantName].variant_experimentation_events)} real events">${bigcountformat.format(richVariants[variantName].variant_experimentations)} visits</span>
      <span>(${percentformat.format(richVariants[variantName].variant_experimentations / totals.total_experimentations)} split)</span>
    `;
  });

  // add click rate and significance to each variant
  variantsAsNums.forEach((result) => {
    const variant = document.querySelectorAll('.hlx-popup-item')[config.variantNames.indexOf(result.variant)];
    if (variant) {
      const performance = variant.querySelector('.performance');
      performance.innerHTML = `
        <span>click rate: ${percentformat.format(result.variant_conversion_rate)}</span>
        <span>vs. ${percentformat.format(result.control_conversion_rate)}</span>
        <span title="p value: ${result.p_value}" class="significance ${significanceformat.format(result.p_value).replace(/ /, '-')}">${significanceformat.format(result.p_value)}</span>
      `;
    }
  });
}

/**
 * Create Badge if a Page is enlisted in a Helix Experiment
 * @return {Object} returns a badge or empty string
 */
async function decorateExperimentPill(overlay, options) {
  const config = window?.hlx?.experiment;
  const experiment = toClassName(getMetadata(options.experimentsMetaTag));
  // eslint-disable-next-line no-console
  console.log('preview experiment', experiment);
  if (!experiment || !config) {
    return;
  }

  const pill = createPopupButton(
    `Experiment: ${config.id}`,
    {
      label: config.label,
      description: `
        <div class="hlx-details">
          ${config.status}${config.resolvedAudiences.length ? ', ' : ''}${config.resolvedAudiences[0]}${config.variants[config.variantNames[0]].blocks.length ? ', Blocks: ' : ''}${config.variants[config.variantNames[0]].blocks.join(',')}
        </div>
        <div class="hlx-info">How is it going?</div>`,
      actions: config.manifest ? [{ label: 'Manifest', href: config.manifest }] : [],
    },
    config.variantNames.map((vname) => createVariant(experiment, vname, config, options)),
  );
  pill.classList.add(`is-${toClassName(config.status)}`);
  overlay.append(pill);

  const performanceMetrics = await fetchRumData(experiment, options);
  if (performanceMetrics === null) {
    return;
  }
  populatePerformanceMetrics(pill, config, performanceMetrics);
}

function createCampaign(campaign, isSelected, options) {
  const url = new URL(window.location.href);
  if (campaign !== 'default') {
    url.searchParams.set(options.campaignsQueryParameter, campaign);
  } else {
    url.searchParams.delete(options.campaignsQueryParameter);
  }

  return {
    label: `<code>${campaign}</code>`,
    actions: [{ label: 'Switch', href: url.href }],
    isSelected,
  };
}

/**
 * Create Badge if a Page is enlisted in a Franklin Campign
 * @return {Object} returns a badge or empty string
 */
async function decorateCampaignPill(overlay, options) {
  const campaigns = getAllMetadata(options.campaignsMetaTagPrefix);
  if (!Object.keys(campaigns).length) {
    return;
  }

  const usp = new URLSearchParams(window.location.search);
  const campaign = usp.has(options.campaignsQueryParameter)
    ? toClassName(usp.get(options.campaignsQueryParameter))
    : null;
  const pill = createPopupButton(
    `Campaign: ${campaign || 'default'}`,
    {
      label: 'Campaigns on this page',
    },
    [
      createCampaign('default', !campaign, options),
      ...Object.keys(campaigns).map((c) => createCampaign(c, toClassName(campaign) === c, options)),
    ],
  );
  if (campaign) {
    pill.classList.add('is-active');
  }
  overlay.append(pill);
}

/**
 * Decorates Preview mode badges and overlays
 * @return {Object} returns a badge or empty string
 */
export default async function decoratePreviewMode(options) {
  try {
    const overlay = getOverlay();
    await decorateExperimentPill(overlay, options);
    await decorateCampaignPill(overlay, options);
  } catch (e) {
    // eslint-disable-next-line no-console
    console.log(e);
  }
}<|MERGE_RESOLUTION|>--- conflicted
+++ resolved
@@ -1,17 +1,3 @@
-<<<<<<< HEAD
-import {
-  getMetadata,
-  toClassName,
-} from '../lib-franklin.js';
-
-import {
-  createPopupButton,
-  getOverlay,
-} from '../../tools/preview/preview.js';
-// eslint-disable-next-line import/no-cycle
-import { getAllMetadata } from '../scripts.js';
-=======
->>>>>>> bfda1227
 /*
  * Copyright 2022 Adobe. All rights reserved.
  * This file is licensed to you under the Apache License, Version 2.0 (the "License");
@@ -33,6 +19,8 @@
   createPopupButton,
   getOverlay,
 } from '../../tools/preview/preview.js';
+// eslint-disable-next-line import/no-cycle
+import { getAllMetadata } from '../scripts.js';
 
 const percentformat = new Intl.NumberFormat('en-US', { style: 'percent', maximumSignificantDigits: 2 });
 const countformat = new Intl.NumberFormat('en-US', { maximumSignificantDigits: 2 });
