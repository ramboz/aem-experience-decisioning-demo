--- conflicted
+++ resolved
@@ -303,52 +303,7 @@
   return decisionPolicy;
 }
 
-<<<<<<< HEAD
-export async function getConfig(experiment, instantExperiment, config) {
-=======
-/**
- * this is an extensible stub to take on audience mappings
- * @param {string} audience
- * @return {boolean} is member of this audience
- */
-function isValidAudience(audience) {
-  if (audience === 'mobile') {
-    return window.innerWidth < 600;
-  }
-  if (audience === 'desktop') {
-    return window.innerWidth >= 600;
-  }
-  return true;
-}
-
-/**
- * Replaces element with content from path
- * @param {string} path
- * @param {HTMLElement} element
- * @param {boolean} isBlock
- */
-async function replaceInner(path, element) {
-  const plainPath = `${path}.plain.html`;
-  try {
-    const resp = await fetch(plainPath);
-    if (!resp.ok) {
-      // eslint-disable-next-line no-console
-      console.log('error loading experiment content:', resp);
-      return false;
-    }
-    const html = await resp.text();
-    // eslint-disable-next-line no-param-reassign
-    element.innerHTML = html;
-    return true;
-  } catch (e) {
-    // eslint-disable-next-line no-console
-    console.log(`error loading experiment content: ${plainPath}`, e);
-  }
-  return false;
-}
-
 export async function getConfig(experiment, instantExperiment, pluginOptions) {
->>>>>>> a4cca985
   const usp = new URLSearchParams(window.location.search);
   const [forcedExperiment, forcedVariant] = usp.has(pluginOptions.queryParameter)
     ? usp.get(pluginOptions.queryParameter).split('/')
@@ -357,6 +312,15 @@
   const experimentConfig = instantExperiment
     ? await getConfigForInstantExperiment(experiment, instantExperiment)
     : await getConfigForFullExperiment(experiment, pluginOptions);
+
+  const forcedAudience = usp.has(pluginOptions.audiencesQueryParameter)
+    ? toClassName(usp.get(pluginOptions.audiencesQueryParameter))
+    : null;
+
+  if (forcedAudience && !experimentConfig.audiences.includes(forcedAudience)) {
+    return null;
+  }
+
   // eslint-disable-next-line no-console
   console.debug(experimentConfig);
   if (!experimentConfig || (toCamelCase(experimentConfig.status) !== 'active' && !forcedExperiment)) {
@@ -365,7 +329,7 @@
 
   experimentConfig.run = !!forcedExperiment
     || !experimentConfig.audiences.length
-    || !!(await getResolvedAudiences(experimentConfig.audiences, config.audiences)).length;
+    || !!(await getResolvedAudiences(experimentConfig.audiences, pluginOptions.audiences)).length;
   if (!experimentConfig.run) {
     return null;
   }
@@ -447,16 +411,19 @@
     return null;
   }
 
-  const options = { ...DEFAULT_OPTIONS, ...customOptions };
-  const configuredAudiences = getAllMetadata(options.audiencesMetaTagPrefix);
-  const audiences = await getResolvedAudiences(Object.keys(configuredAudiences), options.audiences);
+  const pluginOptions = { ...DEFAULT_OPTIONS, ...customOptions };
+  const configuredAudiences = getAllMetadata(pluginOptions.audiencesMetaTagPrefix);
+  const audiences = await getResolvedAudiences(
+    Object.keys(configuredAudiences),
+    pluginOptions.audiences,
+  );
   if (!audiences.length) {
     return null;
   }
 
   const usp = new URLSearchParams(window.location.search);
-  const forcedAudience = usp.has(options.audiencesQueryParameter)
-    ? toClassName(usp.get(options.audiencesQueryParameter))
+  const forcedAudience = usp.has(pluginOptions.audiencesQueryParameter)
+    ? toClassName(usp.get(pluginOptions.audiencesQueryParameter))
     : null;
 
   const urlString = configuredAudiences[forcedAudience || audiences[0]];
@@ -569,9 +536,5 @@
     ...customOptions,
   };
   const preview = await import('./preview.js');
-<<<<<<< HEAD
-  preview.default(options);
-=======
   preview.default(pluginOptions);
->>>>>>> a4cca985
 }