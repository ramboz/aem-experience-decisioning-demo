/*
 * Copyright 2022 Adobe. All rights reserved.
 * This file is licensed to you under the Apache License, Version 2.0 (the "License");
 * you may not use this file except in compliance with the License. You may obtain a copy
 * of the License at http://www.apache.org/licenses/LICENSE-2.0
 *
 * Unless required by applicable law or agreed to in writing, software distributed under
 * the License is distributed on an "AS IS" BASIS, WITHOUT WARRANTIES OR REPRESENTATIONS
 * OF ANY KIND, either express or implied. See the License for the specific language
 * governing permissions and limitations under the License.
 */
import {
  getMetadata,
  sampleRUM,
  toCamelCase,
  toClassName,
} from '../lib-franklin.js';
// eslint-disable-next-line import/no-cycle
import { getAllMetadata } from '../scripts.js';

export const DEFAULT_OPTIONS = {
  // Generic properties
  rumSamplingRate: 10, // 1 in 10 requests

  // Audiences related properties
  audiencesMetaTagPrefix: 'audience',
  audiencesQueryParameter: 'audience',

  // Campaigns related properties
  campaignsMetaTagPrefix: 'campaign',
  campaignsQueryParameter: 'campaign',

  // Experimentation related properties
  experimentsRoot: '/experiments',
  experimentsConfigFile: 'manifest.json',
  experimentsMetaTag: 'experiment',
  experimentsQueryParameter: 'experiment',
};

/**
 * Checks if the current engine is detected as being a bot.
 * @returns `true` if the current engine is detected as being, `false` otherwise
 */
function isBot() {
  return navigator.userAgent.match(/bot|crawl|spider/i);
}

/**
 * Checks if any of the configured audiences on the page can be resolved.
 * @param {string[]} applicableAudiences a list of configured audiences for the page
 * @param {object} options the plugin options
 * @returns Returns the names of the resolved audiences, or `null` if no audience is configured
 */
<<<<<<< HEAD
export async function getResolvedAudiences(configured = [], allAudiences = {}) {
=======
async function getResolvedAudiences(applicableAudiences, options) {
  if (!applicableAudiences.length || !Object.keys(options.audiences).length) {
    return null;
  }
  // If we have a forced audience set in the query parameters (typically for simulation purposes)
  // we check if it is applicable
  const usp = new URLSearchParams(window.location.search);
  const forcedAudience = usp.has(options.audiencesQueryParameter)
    ? toClassName(usp.get(options.audiencesQueryParameter))
    : null;
  if (forcedAudience) {
    return applicableAudiences.includes(forcedAudience) ? [forcedAudience] : [];
  }

  // Otherwise, return the list of audiences that are resolved on the page
>>>>>>> 61475244
  const results = await Promise.all(
    applicableAudiences
      .map((key) => {
        if (options.audiences[key] && typeof options.audiences[key] === 'function') {
          return options.audiences[key]();
        }
        return false;
      }),
  );
  return applicableAudiences.filter((_, i) => results[i]);
}

/**
 * Replaces element with content from path
 * @param {string} path
 * @param {HTMLElement} element
 * @param {boolean} isBlock
 */
async function replaceInner(path, element) {
  const plainPath = `${path}.plain.html`;
  try {
    const resp = await fetch(plainPath);
    if (!resp.ok) {
      // eslint-disable-next-line no-console
      console.log('error loading experiment content:', resp);
      return false;
    }
    const html = await resp.text();
    // eslint-disable-next-line no-param-reassign
    element.innerHTML = html;
    return true;
  } catch (e) {
    // eslint-disable-next-line no-console
    console.log(`error loading experiment content: ${plainPath}`, e);
  }
  return false;
}

/**
 * Parses the experimentation configuration sheet and creates an internal model.
 *
 * Output model is expected to have the following structure:
 *      {
 *        id: <string>,
 *        label: <string>,
 *        blocks: <string>,
 *        audiences: [<string>],
 *        status: Active | Inactive,
 *        variantNames: [<string>],
 *        variants: {
 *          [variantName]: {
 *            label: <string>
 *            percentageSplit: <number 0-1>,
 *            pages: <string>,
 *            blocks: <string>,
 *          }
 *        }
 *      };
 */
function parseExperimentConfig(json) {
  const config = {};
  try {
    json.settings.data.forEach((line) => {
      const key = toCamelCase(line.Name);
      if (key === 'audience' || key === 'audiences') {
        config.audiences = line.Value.join(',');
      } else {
        config[key] = line.Value;
      }
    });
    const variants = {};
    let variantNames = Object.keys(json.experiences.data[0]);
    variantNames.shift();
    variantNames = variantNames.map((vn) => toCamelCase(vn));
    variantNames.forEach((variantName) => {
      variants[variantName] = {};
    });
    let lastKey = 'default';
    json.experiences.data.forEach((line) => {
      let key = toCamelCase(line.Name);
      if (!key) key = lastKey;
      lastKey = key;
      const vns = Object.keys(line);
      vns.shift();
      vns.forEach((vn) => {
        const camelVN = toCamelCase(vn);
        if (key === 'pages' || key === 'blocks') {
          variants[camelVN][key] = variants[camelVN][key] || [];
          if (key === 'pages') variants[camelVN][key].push(new URL(line[vn]).pathname);
          else variants[camelVN][key].push(line[vn]);
        } else {
          variants[camelVN][key] = line[vn];
        }
      });
    });
    config.variants = variants;
    config.variantNames = variantNames;
    return config;
  } catch (e) {
    // eslint-disable-next-line no-console
    console.log('error parsing experiment config:', e, json);
  }
  return null;
}

/**
 * Checks if the given config is a valid experimentation configuration.
 * @param {object} config the config to check
 * @returns `true` if it is valid, `false` otherwise
 */
export function isValidExperimentationConfig(config) {
  if (!config.variantNames
    || !config.variantNames.length
    || !config.variants
    || !Object.values(config.variants).length
    || !Object.values(config.variants).every((v) => (
      typeof v === 'object'
      && !!v.blocks
      && !!v.pages
      && (v.percentageSplit === '' || !!v.percentageSplit)
    ))) {
    return false;
  }
  return true;
}

/**
 * Calculates percentage split for variants where the percentage split is not
 * explicitly configured.
 * Substracts from 100 the explicitly configured percentage splits,
 * and divides the remaining percentage, among the variants without explicit
 * percentage split configured
 * @param {Array} variant objects
 */
function inferEmptyPercentageSplits(variants) {
  const variantsWithoutPercentage = [];

  const remainingPercentage = variants.reduce((result, variant) => {
    if (!variant.percentageSplit) {
      variantsWithoutPercentage.push(variant);
    }
    const newResult = result - parseFloat(variant.percentageSplit || 0);
    return newResult;
  }, 1);
  if (variantsWithoutPercentage.length) {
    const missingPercentage = remainingPercentage / variantsWithoutPercentage.length;
    variantsWithoutPercentage.forEach((v) => {
      v.percentageSplit = missingPercentage.toFixed(2);
    });
  }
}

/**
 * Gets experiment config from the metadata.
 *
 * @param {string} experimentId The experiment identifier
 * @param {string} instantExperiment The list of varaints
 * @returns {object} the experiment manifest
 */
export function getConfigForInstantExperiment(experimentId, instantExperiment) {
  const config = {
    label: `Instant Experiment: ${experimentId}`,
    audiences: getMetadata('experiment-audience').split(',').map(toClassName),
    status: 'Active',
    id: experimentId,
    variants: {},
    variantNames: [],
  };

  const pages = instantExperiment.split(',').map((p) => new URL(p.trim()).pathname);
  const evenSplit = 1 / (pages.length + 1);

  config.variantNames.push('control');
  config.variants.control = {
    percentageSplit: '',
    pages: [window.location.pathname],
    blocks: [],
    label: 'Control',
  };

  pages.forEach((page, i) => {
    const vname = `challenger-${i + 1}`;
    config.variantNames.push(vname);
    config.variants[vname] = {
      percentageSplit: `${evenSplit.toFixed(2)}`,
      pages: [page],
      blocks: [],
      label: `Challenger ${i + 1}`,
    };
  });
  inferEmptyPercentageSplits(Object.values(config.variants));
  return (config);
}

/**
 * Gets experiment config from the manifest and transforms it to more easily
 * consumable structure.
 *
 * the manifest consists of two sheets "settings" and "experiences", by default
 *
 * "settings" is applicable to the entire test and contains information
 * like "Audience", "Status" or "Blocks".
 *
 * "experience" hosts the experiences in rows, consisting of:
 * a "Percentage Split", "Label" and a set of "Links".
 *
 *
 * @param {string} experimentId The experiment identifier
 * @param {object} pluginOptions The plugin options
 * @returns {object} containing the experiment manifest
 */
export async function getConfigForFullExperiment(experimentId, pluginOptions) {
  const path = `${pluginOptions.experimentsRoot}/${experimentId}/${pluginOptions.experimentsConfigFile}`;
  try {
    const resp = await fetch(path);
    if (!resp.ok) {
      // eslint-disable-next-line no-console
      console.log('error loading experiment config:', resp);
      return null;
    }
    const json = await resp.json();
    const config = pluginOptions.parser
      ? pluginOptions.parser.call(this, json)
      : parseExperimentConfig.call(this, json);
    if (!config) {
      return null;
    }
    config.id = experimentId;
    config.manifest = path;
    config.basePath = `${pluginOptions.experimentsRoot}/${experimentId}`;
    inferEmptyPercentageSplits(Object.values(config.variants));
    return config;
  } catch (e) {
    // eslint-disable-next-line no-console
    console.log(`error loading experiment manifest: ${path}`, e);
  }
  return null;
}

function getDecisionPolicy(config) {
  const decisionPolicy = {
    id: 'content-experimentation-policy',
    rootDecisionNodeId: 'n1',
    decisionNodes: [{
      id: 'n1',
      type: 'EXPERIMENTATION',
      experiment: {
        id: config.id,
        identityNamespace: 'ECID',
        randomizationUnit: 'DEVICE',
        treatments: Object.entries(config.variants).map(([key, props]) => ({
          id: key,
          allocationPercentage: props.percentageSplit,
        })),
      },
    }],
  };
  return decisionPolicy;
}

export async function getConfig(experiment, instantExperiment, pluginOptions) {
  const usp = new URLSearchParams(window.location.search);
  const [forcedExperiment, forcedVariant] = usp.has(pluginOptions.queryParameter)
    ? usp.get(pluginOptions.queryParameter).split('/')
    : [];

  const experimentConfig = instantExperiment
    ? await getConfigForInstantExperiment(experiment, instantExperiment)
    : await getConfigForFullExperiment(experiment, pluginOptions);

  // eslint-disable-next-line no-console
  console.debug(experimentConfig);
  if (!experimentConfig) {
    return null;
  }

  const forcedAudience = usp.has(pluginOptions.audiencesQueryParameter)
    ? toClassName(usp.get(pluginOptions.audiencesQueryParameter))
    : null;

  experimentConfig.resolvedAudiences = await getResolvedAudiences(
    experimentConfig.audiences,
    pluginOptions,
  );
  experimentConfig.run = (
    // experiment is active or forced
    (toCamelCase(experimentConfig.status) === 'active' || forcedExperiment)
    // experiment has resolved audiences if configured
    && (!experimentConfig.resolvedAudiences || experimentConfig.resolvedAudiences.length)
    // forced audience resolves if defined
    && (!forcedAudience || experimentConfig.audiences.includes(forcedAudience))
  );

  window.hlx = window.hlx || {};
  window.hlx.experiment = experimentConfig;
  if (!experimentConfig.run) {
    return false;
  }

  // eslint-disable-next-line no-console
  console.debug('run', experimentConfig.run, experimentConfig.audiences);
  if (forcedVariant && experimentConfig.variantNames.includes(forcedVariant)) {
    experimentConfig.selectedVariant = forcedVariant;
  } else {
    // eslint-disable-next-line import/extensions
    const { ued } = await import('./ued.js');
    const decision = ued.evaluateDecisionPolicy(getDecisionPolicy(experimentConfig), {});
    experimentConfig.selectedVariant = decision.items[0].id;
  }
  return experimentConfig;
}

export async function runExperiment(customOptions = {}) {
  if (isBot()) {
    return false;
  }

  const pluginOptions = { ...DEFAULT_OPTIONS, ...customOptions };
  const experiment = getMetadata(pluginOptions.experimentsMetaTag);
  if (!experiment) {
    return false;
  }
  const variants = getMetadata('instant-experiment') || getMetadata('experiment-variants');
  let experimentConfig;
  try {
    experimentConfig = await getConfig(experiment, variants, pluginOptions);
  } catch (err) {
    // eslint-disable-next-line no-console
    console.error('Invalid experiment config.', err);
  }
  if (!experimentConfig || !isValidExperimentationConfig(experimentConfig)) {
    // eslint-disable-next-line no-console
    console.warn('Invalid experiment config. Please review your metadata, sheet and parser.');
    return false;
  }
  // eslint-disable-next-line no-console
  console.debug(`running experiment (${window.hlx.experiment.id}) -> ${window.hlx.experiment.selectedVariant}`);

  if (experimentConfig.selectedVariant === experimentConfig.variantNames[0]) {
    return false;
  }

  const { pages } = experimentConfig.variants[experimentConfig.selectedVariant];
  if (!pages.length) {
    return false;
  }

  const currentPath = window.location.pathname;
  const control = experimentConfig.variants[experimentConfig.variantNames[0]];
  const index = control.pages.indexOf(currentPath);
  if (index < 0 || pages[index] === currentPath) {
    return false;
  }

  // Fullpage content experiment
  document.body.classList.add(`experiment-${experimentConfig.id}`);
  const result = await replaceInner(pages[0], document.querySelector('main'));
  if (!result) {
    // eslint-disable-next-line no-console
    console.debug(`failed to serve variant ${window.hlx.experiment.selectedVariant}. Falling back to ${experimentConfig.variantNames[0]}.`);
  }
  document.body.classList.add(`variant-${result ? experimentConfig.selectedVariant : experimentConfig.variantNames[0]}`);
  sampleRUM('experiment', {
    source: experimentConfig.id,
    target: result ? experimentConfig.selectedVariant : experimentConfig.variantNames[0],
  });
  return result;
}

export async function runCampaign(customOptions) {
  if (isBot()) {
    return null;
  }

  const options = { ...DEFAULT_OPTIONS, ...customOptions };
  const usp = new URLSearchParams(window.location.search);
  const campaign = usp.has(options.campaignsQueryParameter)
    ? toClassName(usp.get(options.campaignsQueryParameter))
    : null;
  if (!campaign) {
    return null;
  }

  const forcedAudience = usp.has(options.audiencesQueryParameter)
    ? toClassName(usp.get(options.audiencesQueryParameter))
    : null;
  const audiences = getMetadata('campaign-audience').split(',').map(toClassName);

  if (forcedAudience && !audiences.includes(forcedAudience)) {
    return null;
  }

  if (!forcedAudience && audiences.length) {
    const resolvedAudiences = await getResolvedAudiences(
      audiences,
      options.audiences,
    );
    if (!resolvedAudiences.length) {
      return false;
    }
  }

  const allowedCampaigns = getAllMetadata(options.campaignsMetaTagPrefix);
  if (!Object.keys(allowedCampaigns).includes(campaign)) {
    return null;
  }

  const urlString = allowedCampaigns[campaign];
  if (!urlString) {
    return null;
  }

  try {
    const url = new URL(urlString);
    const result = replaceInner(url.pathname, document.querySelector('main'));
    if (!result) {
      // eslint-disable-next-line no-console
      console.debug(`failed to serve campaign ${campaign}. Falling back to default content.`);
    }
    sampleRUM('campaign', {
      source: window.location.href,
      target: result ? campaign : 'default',
    });
    return result;
  } catch (err) {
    // eslint-disable-next-line no-console
    console.error(err);
    return null;
  }
}

export async function serveAudience(customOptions) {
  if (isBot()) {
    return null;
  }

  const pluginOptions = { ...DEFAULT_OPTIONS, ...customOptions };
  const configuredAudiences = getAllMetadata(pluginOptions.audiencesMetaTagPrefix);
  if (!Object.keys(configuredAudiences).length) {
    return null;
  }

  const audiences = await getResolvedAudiences(
    Object.keys(configuredAudiences),
    pluginOptions,
  );
  if (!audiences || !audiences.length) {
    return null;
  }

  const usp = new URLSearchParams(window.location.search);
  const forcedAudience = usp.has(pluginOptions.audiencesQueryParameter)
    ? toClassName(usp.get(pluginOptions.audiencesQueryParameter))
    : null;

  const urlString = configuredAudiences[forcedAudience || audiences[0]];
  if (!urlString) {
    return null;
  }

  try {
    const url = new URL(urlString);
    const result = replaceInner(url.pathname, document.querySelector('main'));
    if (!result) {
      // eslint-disable-next-line no-console
      console.debug(`failed to serve audience ${forcedAudience || audiences[0]}. Falling back to default content.`);
    }
    sampleRUM('audiences', {
      source: window.location.href,
      target: result ? forcedAudience || audiences.join(',') : 'default',
    });
    return result;
  } catch (err) {
    // eslint-disable-next-line no-console
    console.error(err);
    return null;
  }
}

window.hlx.patchBlockConfig.push((config) => {
  const { experiment } = window.hlx;

  // No experiment is running
  if (!experiment || !experiment.run) {
    return config;
  }

  // The current experiment does not modify the block
  if (experiment.selectedVariant === experiment.variantNames[0]
    || !experiment.blocks || !experiment.blocks.includes(config.blockName)) {
    return config;
  }

  // The current experiment does not modify the block code
  const variant = experiment.variants[experiment.selectedVariant];
  if (!variant.blocks.length) {
    return config;
  }

  let index = experiment.variants[experiment.variantNames[0]].blocks.indexOf('');
  if (index < 0) {
    index = experiment.variants[experiment.variantNames[0]].blocks.indexOf(config.blockName);
  }
  if (index < 0) {
    index = experiment.variants[experiment.variantNames[0]].blocks.indexOf(`/blocks/${config.blockName}`);
  }
  if (index < 0) {
    return config;
  }

  let origin = '';
  let path;
  if (/^https?:\/\//.test(variant.blocks[index])) {
    const url = new URL(variant.blocks[index]);
    // Experimenting from a different branch
    if (url.origin !== window.location.origin) {
      origin = url.origin;
    }
    // Experimenting from a block path
    if (url.pathname !== '/') {
      path = url.pathname;
    } else {
      path = `/blocks/${config.blockName}`;
    }
  } else { // Experimenting from a different branch on the same branch
    path = variant.blocks[index];
  }
  if (!origin && !path) {
    return config;
  }

  const { codeBasePath } = window.hlx;
  return {
    ...config,
    cssPath: `${origin}${codeBasePath}${path}/${config.blockName}.css`,
    jsPath: `${origin}${codeBasePath}${path}/${config.blockName}.js`,
  };
});

function adjustedRumSamplingRate(customOptions) {
  const pluginOptions = { ...DEFAULT_OPTIONS, ...customOptions };
  return (data, sendPing) => {
    // track experiments with higher sampling rate
    window.hlx.rum.weight = Math.min(window.hlx.rum.weight, pluginOptions.rumSamplingRate);
    window.hlx.rum.isSelected = (window.hlx.rum.random * window.hlx.rum.weight < 1);

    sampleRUM.drain('stash', sampleRUM);
    sendPing(data);
    return true;
  };
}

export async function loadEager(customOptions = {}) {
  sampleRUM.cases ||= {};
  sampleRUM.cases.audiences = adjustedRumSamplingRate(customOptions);
  sampleRUM.cases.campaign = adjustedRumSamplingRate(customOptions);
  sampleRUM.cases.experiment = adjustedRumSamplingRate(customOptions);
  let res = await runCampaign(customOptions);
  if (!res) {
    res = await runExperiment(customOptions);
  }
  if (!res) {
    res = await serveAudience(customOptions);
  }
}

export async function loadLazy(customOptions = {}) {
  const pluginOptions = {
    ...DEFAULT_OPTIONS,
    ...customOptions,
  };
  // eslint-disable-next-line import/no-cycle
  const preview = await import('./preview.js');
  preview.default(pluginOptions);
}<|MERGE_RESOLUTION|>--- conflicted
+++ resolved
@@ -51,10 +51,7 @@
  * @param {object} options the plugin options
  * @returns Returns the names of the resolved audiences, or `null` if no audience is configured
  */
-<<<<<<< HEAD
-export async function getResolvedAudiences(configured = [], allAudiences = {}) {
-=======
-async function getResolvedAudiences(applicableAudiences, options) {
+export async function getResolvedAudiences(applicableAudiences, options) {
   if (!applicableAudiences.length || !Object.keys(options.audiences).length) {
     return null;
   }
@@ -69,7 +66,6 @@
   }
 
   // Otherwise, return the list of audiences that are resolved on the page
->>>>>>> 61475244
   const results = await Promise.all(
     applicableAudiences
       .map((key) => {
@@ -453,23 +449,10 @@
     return null;
   }
 
-  const forcedAudience = usp.has(options.audiencesQueryParameter)
-    ? toClassName(usp.get(options.audiencesQueryParameter))
-    : null;
   const audiences = getMetadata('campaign-audience').split(',').map(toClassName);
-
-  if (forcedAudience && !audiences.includes(forcedAudience)) {
-    return null;
-  }
-
-  if (!forcedAudience && audiences.length) {
-    const resolvedAudiences = await getResolvedAudiences(
-      audiences,
-      options.audiences,
-    );
-    if (!resolvedAudiences.length) {
-      return false;
-    }
+  const resolvedAudiences = await getResolvedAudiences(audiences, options);
+  if (!!resolvedAudiences && !resolvedAudiences.length) {
+    return false;
   }
 
   const allowedCampaigns = getAllMetadata(options.campaignsMetaTagPrefix);
